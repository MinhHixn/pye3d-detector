--- conflicted
+++ resolved
@@ -27,22 +27,14 @@
 
     def set_speed(self, speed):
         if 0 <= speed <= 255:
-<<<<<<< HEAD
-            response = requests.get(f"{self.base_url}/setspeed?speed={speed}")
-=======
             response = requests.get(f"{self.base_url}/setspeed?speed={speed}", timeout=0.1)
->>>>>>> 4cdf6a77
             print(response.text)
         else:
             print("Speed must be between 0 and 255")
 
     def set_light(self, brightness):
         if 0 <= brightness <= 255:
-<<<<<<< HEAD
-            response = requests.get(f"{self.base_url}/setlight?brightness={brightness}")
-=======
             response = requests.get(f"{self.base_url}/setlight?brightness={brightness}", timeout=0.1)
->>>>>>> 4cdf6a77
             print(response.text)
         else:
             print("Brightness must be between 0 and 255")
@@ -61,14 +53,6 @@
         self.lr_model = load_linear_regression_model()
 
     def run(self):
-<<<<<<< HEAD
-        cam = cv2.VideoCapture(self.stream_url)
-        if not cam.isOpened():
-            print(f"Error: Could not open stream {self.stream_url}")
-            return
-            
-        fps = cam.get(cv2.CAP_PROP_FPS) or 30
-=======
         cam = cv2.VideoCapture(self.stream_url, cv2.CAP_FFMPEG)
         if not cam.isOpened():
             print(f"Error: Could not open stream {self.stream_url}")
@@ -76,20 +60,12 @@
 
         cam.set(cv2.CAP_PROP_BUFFERSIZE, 2)  # Minimize buffering
         fps = 30  # Default FPS from mjpeg-streamer
->>>>>>> 4cdf6a77
         frame_count = 0
 
         while self.running:
             ret, frame = cam.read()
             if not ret:
                 print("Failed to grab frame from eye camera")
-<<<<<<< HEAD
-                break
-
-            gaze_point = self.process_eye_frame(frame, frame_count, fps)
-            if gaze_point is not None:
-                self.gaze_queue.put(gaze_point)
-=======
                 time.sleep(0.01)
                 continue
 
@@ -99,7 +75,6 @@
                     self.gaze_queue.put_nowait(gaze_point)
                 except queue.Full:
                     pass
->>>>>>> 4cdf6a77
 
             frame_count += 1
 
@@ -136,13 +111,8 @@
 
         self.camera_matrix = np.array([[343.34511283, 0.0, 327.80111243],
                                      [0.0, 342.79698299, 231.06509007],
-<<<<<<< HEAD
-                                     [0.0, 0.0, 1.0]])
-        self.dist_coeffs = np.array([0, 0, 0, -0.001, -0.0])
-=======
                                      [0.0, 0.0, 1.0]], dtype=np.float32)
         self.dist_coeffs = np.array([0, 0, 0, -0.001, -0.0], dtype=np.float32)
->>>>>>> 4cdf6a77
 
         self.aruco_dict = aruco.getPredefinedDictionary(aruco.DICT_5X5_250)
         self.aruco_params = aruco.DetectorParameters()
@@ -154,11 +124,6 @@
         self.fan_on = False
         self.light_on = False
         self.last_index_y = None
-<<<<<<< HEAD
-        self.fan_speeds = [150, 200, 120, 0]
-        self.current_speed_index = 3
-        self.thumb_tip_prev = None
-=======
         self.fan_speeds = [150, 200, 120, 0]  # Available fan speeds
         self.current_speed_index = 3  # Start with fan off
         self.thumb_tip_prev = None
@@ -169,7 +134,6 @@
         self.font_color = (255, 255, 255)
         self.font_thickness = 2
         self.text_position = (10, 30)
->>>>>>> 4cdf6a77
 
     def run(self):
         cam = cv2.VideoCapture(self.stream_url)
@@ -177,13 +141,9 @@
             print(f"Error: Could not open stream {self.stream_url}")
             return
 
-<<<<<<< HEAD
-        gaze_point = None
-=======
         cam.set(cv2.CAP_PROP_BUFFERSIZE, 2)  # Minimize buffering
         gaze_point = None
         debug_info = ""
->>>>>>> 4cdf6a77
 
         while self.running:
             ret, frame = cam.read()
@@ -194,32 +154,12 @@
             frame = cv2.undistort(frame, self.camera_matrix, self.dist_coeffs)
             image_rgb = cv2.cvtColor(frame, cv2.COLOR_BGR2RGB)
 
-<<<<<<< HEAD
-            corners, ids, _ = aruco.detectMarkers(frame, self.aruco_dict, parameters=self.aruco_params)
-            results = self.hands.process(image_rgb)
-
-=======
             # Get latest gaze point without blocking
->>>>>>> 4cdf6a77
             try:
                 gaze_point = self.gaze_queue.get_nowait()
             except queue.Empty:
                 pass
 
-<<<<<<< HEAD
-            if gaze_point is not None:
-                if 0 <= gaze_point[0] < frame.shape[1] and 0 <= gaze_point[1] < frame.shape[0]:
-                    cv2.circle(frame, gaze_point, 15, (0, 0, 255), -1)
-                
-                if ids is not None:
-                    for i, corner in enumerate(corners):
-                        if self.point_in_polygon(gaze_point, corner[0]):
-                            marker_id = ids[i][0]
-                            self.process_marker_action(marker_id, results)
-
-            cv2.imshow('Front Camera', frame)
-            if cv2.waitKey(5) & 0xFF == 27:
-=======
             # Process ArUco markers and hand detection
             corners, ids, _ = aruco.detectMarkers(frame, self.aruco_dict, parameters=self.aruco_params)
             results = self.hands.process(image_rgb)
@@ -243,7 +183,6 @@
 
             cv2.imshow('Front Camera', frame)
             if cv2.waitKey(1) & 0xFF == 27:  # Press 'Esc' to exit
->>>>>>> 4cdf6a77
                 break
 
         cam.release()
@@ -251,11 +190,7 @@
 
     # [Rest of the FrontCamThread methods remain the same]
     def process_marker_action(self, marker_id, hand_results):
-<<<<<<< HEAD
-        if hand_results.multi_hand_landmarks:
-=======
         if hand_results and hand_results.multi_hand_landmarks:
->>>>>>> 4cdf6a77
             hand_landmarks = hand_results.multi_hand_landmarks[0]
             thumb_tip = hand_landmarks.landmark[self.mp_hands.HandLandmark.THUMB_TIP]
             index_tip = hand_landmarks.landmark[self.mp_hands.HandLandmark.INDEX_FINGER_TIP]
@@ -336,21 +271,11 @@
         front_cam_thread.join()
 
 if __name__ == "__main__":
-<<<<<<< HEAD
-    parser = argparse.ArgumentParser(description="Integrated Eye and Hand Control System")
-    parser.add_argument("--eye_stream", type=str, default="http://192.168.89.68:8081/?action=stream", help="Eye camera stream URL")
-    parser.add_argument("--front_stream", type=str, default="http://192.168.89.68:8080/?action=stream", help="Front camera stream URL")
-    parser.add_argument("--eye_res", nargs=2, type=int, default=[320, 240], help="Eye camera resolution")
-    parser.add_argument("--front_res", nargs=2, type=int, default=[640, 480], help="Front camera resolution")
-    parser.add_argument("--focal_length", type=float, default=84, help="Focal length of the eye camera")
-    parser.add_argument("--device_ip", type=str, default="192.168.89.148", help="IP address of the fan/light controller")
-=======
     parser = argparse.ArgumentParser(description="Wireless Eye and Hand Control System with MJPEG Streams")
     parser.add_argument("--eye_res", nargs=2, type=int, default=[320, 240], help="Eye camera resolution")
     parser.add_argument("--front_res", nargs=2, type=int, default=[640, 480], help="Front camera resolution")
     parser.add_argument("--focal_length", type=float, default=84, help="Focal length of the eye camera")
     parser.add_argument("--device_ip", type=str, default="192.168.128.148", help="IP address of the fan/light controller")
->>>>>>> 4cdf6a77
     args = parser.parse_args()
     
     main(args)