--- conflicted
+++ resolved
@@ -249,11 +249,7 @@
 
 if __name__ == "__main__":
     parser = argparse.ArgumentParser(description="Dual camera eye tracking system")
-<<<<<<< HEAD
-    parser.add_argument("--eye_stream", type=str, default="http://192.168.2.68:8081/?action=stream",
-=======
     parser.add_argument("--eye_stream", type=str, default="http://192.168.128.53:8081/?action=stream",
->>>>>>> 4cdf6a77
                         help="Eye camera stream URL")
     #parser.add_argument("--front_stream", type=str, default="http://192.168.1.120:8080/?action=stream",
     #                    help="Front camera stream URL")
