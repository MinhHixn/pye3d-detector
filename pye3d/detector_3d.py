--- conflicted
+++ resolved
@@ -319,11 +319,7 @@
         self,
         frame: np.ndarray,
         best_guess: Circle,
-<<<<<<< HEAD
-        debug=True,
-=======
         debug=False,
->>>>>>> 08ae37d9
     ) -> Search3DResult:
         no_result = Search3DResult(Circle.null(), 0.0)
 
